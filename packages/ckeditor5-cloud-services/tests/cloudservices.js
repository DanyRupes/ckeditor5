--- conflicted
+++ resolved
@@ -36,14 +36,14 @@
 						additionalOption: 'some-value'
 					}
 				} )
-				.then( editor => {
-					const cloudServicesPlugin = editor.plugins.get( CloudServices );
+				.then( context => {
+					const cloudServicesPlugin = context.plugins.get( CloudServices );
 
 					expect( cloudServicesPlugin ).to.be.instanceOf( CloudServices );
 					expect( cloudServicesPlugin.tokenUrl ).to.equal( 'http://token-endpoint' );
 					expect( cloudServicesPlugin.additionalOption ).to.equal( 'some-value' );
 
-					return editor.destroy();
+					return context.destroy();
 				} );
 		} );
 
@@ -57,53 +57,35 @@
 					}
 				} )
 				.then( editor => {
-					const cloudServicesPlugin = editor.plugins.get( CloudServices );
-
+					const cloudServicesPlugin = editor.plugins.get( 'CloudServices' );
 					expect( cloudServicesPlugin ).to.be.instanceOf( CloudServices );
-<<<<<<< HEAD
-					expect( cloudServicesPlugin.tokenUrl ).to.equal( 'http://token-endpoint' );
-					expect( cloudServicesPlugin.additionalOption ).to.equal( 'some-value' );
-=======
->>>>>>> ae60daa5
 
 					return editor.destroy();
 				} );
 		} );
 
 		it( 'should be able to get by its plugin name', () => {
-			return Context.create( { plugins: [ CloudServices ] } ).then( editor => {
-				const cloudServicesPlugin = editor.plugins.get( 'CloudServices' );
+			return Context.create( { plugins: [ CloudServices ] } ).then( context => {
+				const cloudServicesPlugin = context.plugins.get( 'CloudServices' );
+
 				expect( cloudServicesPlugin ).to.be.instanceOf( CloudServices );
+
+				return context.destroy();
 			} );
 		} );
 
 		it( 'should not throw an error when no config is provided', () => {
-<<<<<<< HEAD
-			return Context.create( { plugins: [ CloudServices ] } );
-=======
-			return ClassicTestEditor
-				.create( element, {
-					plugins: [ CloudServices ]
-				} )
-				.then( editor => {
-					return editor.destroy();
-				} );
->>>>>>> ae60daa5
+			return Context.create( { plugins: [ CloudServices ] } ).then( context => context.destroy() );
 		} );
 
 		it( 'should not expose any default uploadUrl', () => {
-			return Context.create( { plugins: [ CloudServices ] } ).then( editor => {
-				const cloudServicesPlugin = editor.plugins.get( CloudServices );
+			return Context.create( { plugins: [ CloudServices ] } ).then( context => {
+				const cloudServicesPlugin = context.plugins.get( CloudServices );
 
-<<<<<<< HEAD
 				expect( cloudServicesPlugin.uploadUrl ).to.be.undefined;
+
+				return context.destroy();
 			} );
-=======
-					expect( cloudServicesPlugin.uploadUrl ).to.be.undefined;
-
-					return editor.destroy();
-				} );
->>>>>>> ae60daa5
 		} );
 
 		it( 'should use provided uploadUrl', () => {
@@ -114,12 +96,12 @@
 						uploadUrl: 'https://some-upload-url/'
 					}
 				} )
-				.then( editor => {
-					const cloudServicesPlugin = editor.plugins.get( CloudServices );
+				.then( context => {
+					const cloudServicesPlugin = context.plugins.get( CloudServices );
 
 					expect( cloudServicesPlugin.uploadUrl ).to.equal( 'https://some-upload-url/' );
 
-					return editor.destroy();
+					return context.destroy();
 				} );
 		} );
 
@@ -133,30 +115,25 @@
 						tokenUrl: 'http://token-endpoint',
 					}
 				} )
-				.then( editor => {
-					const cloudServicesPlugin = editor.plugins.get( CloudServices );
+				.then( context => {
+					const cloudServicesPlugin = context.plugins.get( CloudServices );
 
 					expect( cloudServicesPlugin.token.value ).to.equal( 'initial-token' );
 
-					return editor.destroy();
+					return context.destroy();
 				} );
 		} );
 
 		it( 'should not provide token if tokenUrl is not provided', () => {
 			CloudServices.Token.initialToken = 'initial-token';
 
-			return Context.create( { plugins: [ CloudServices ] } ).then( editor => {
-				const cloudServicesPlugin = editor.plugins.get( CloudServices );
+			return Context.create( { plugins: [ CloudServices ] } ).then( context => {
+				const cloudServicesPlugin = context.plugins.get( CloudServices );
 
-<<<<<<< HEAD
 				expect( cloudServicesPlugin.token ).to.equal( null );
+
+				return context.destroy();
 			} );
-=======
-					expect( cloudServicesPlugin.token ).to.equal( null );
-
-					return editor.destroy();
-				} );
->>>>>>> ae60daa5
 		} );
 	} );
 } );