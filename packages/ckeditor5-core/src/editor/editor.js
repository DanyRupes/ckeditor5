/**
 * @license Copyright (c) 2003-2016, CKSource - Frederico Knabben. All rights reserved.
 * For licensing, see LICENSE.md.
 */

/**
 * @module core/editor/editor
 */

import EmitterMixin from '../../utils/emittermixin.js';
import Config from '../../utils/config.js';
import PluginCollection from '../plugincollection.js';
import Locale from '../../utils/locale.js';
import DataController from '../../engine/controller/datacontroller.js';
import Document from '../../engine/model/document.js';

import CKEditorError from '../../utils/ckeditorerror.js';
import mix from '../../utils/mix.js';

/**
 * Class representing a basic editor. It contains a base architecture, without much additional logic.
 *
 * See also {@link module:core/editor/standardeditor~StandardEditor}.
 *
 * @mixes module:utils/emittermixin~EmitterMixin
 */
export default class Editor {
	/**
	 * Creates a new instance of the Editor class.
	 *
	 * @param {Object} config The editor config.
	 */
	constructor( config ) {
		/**
		 * Holds all configurations specific to this editor instance.
		 *
		 * @readonly
		 * @member {utils.Config}
		 */
		this.config = new Config( config );

		/**
		 * The plugins loaded and in use by this editor instance.
		 *
		 * @readonly
		 * @member {module:core/plugin~PluginCollection}
		 */
		this.plugins = new PluginCollection( this );

		/**
		 * Commands registered to the editor.
		 *
		 * @readonly
		 * @member {Map.<module:core/command/command~Command>}
		 */
		this.commands = new Map();

		/**
		 * @readonly
		 * @member {module:utils/locale~Locale}
		 */
		this.locale = new Locale( this.config.get( 'lang' ) );

		/**
		 * Shorthand for {@link module:utils/locale~Locale#t}.
		 *
		 * @see module:utils/locale~Locale#t
		 * @method #t
		 */
		this.t = this.locale.t;

		/**
		 * Tree Model document managed by this editor.
		 *
		 * @readonly
		 * @member {module:engine/model/document~Document}
		 */
		this.document = new Document();

		/**
		 * Instance of the {@link module:engine/controller/datacontroller~DataController data controller}.
		 *
		 * @readonly
		 * @member {module:engine/controller/datacontroller~DataController}
		 */
		this.data = new DataController( this.document );

		/**
		 * Instance of the {@link module:engine/controller/editingcontroller~EditingController editing controller}.
		 *
		 * This property is set by more specialized editor classes (such as {@link module:core/editor/standardeditor~StandardEditor}),
		 * however, it's required for features to work as their engine-related parts will try to connect converters.
		 *
		 * When defining a virtual editor class, like one working in Node.js, it's possible to plug a virtual
		 * editing controller which only instantiates necessary properties, but without any observers and listeners.
		 *
		 * @readonly
		 * @member {module:engine/controller/editingcontroller~EditingController} #editing
		 */
	}

	/**
	 * Loads and initializes plugins specified in the config.
	 *
	 * @returns {Promise} A promise which resolves once the initialization is completed.
	 */
	initPlugins() {
		const that = this;
		const config = this.config;

		return loadPlugins()
			.then( ( loadedPlugins ) => {
				return initPlugins( loadedPlugins, 'init' )
					.then( () => initPlugins( loadedPlugins, 'afterInit' ) );
			} )
			.then( () => this.fire( 'pluginsReady' ) );

		function loadPlugins() {
			return that.plugins.load( config.get( 'plugins' ) || [] );
		}

		function initPlugins( loadedPlugins, method ) {
			return loadedPlugins.reduce( ( promise, plugin ) => {
				return promise.then( plugin[ method ].bind( plugin ) );
			}, Promise.resolve() );
		}
	}

	/**
	 * Destroys the editor instance, releasing all resources used by it.
	 *
	 * @fires module:core/editor/editor~Editor#destroy
	 * @returns {Promise} A promise that resolves once the editor instance is fully destroyed.
	 */
	destroy() {
		this.fire( 'destroy' );
		this.stopListening();

		return Promise.resolve()
			.then( () => {
				this.document.destroy();
				this.data.destroy();
			} );
	}

	/**
	 * Executes specified command with given parameter.
	 *
	 * @param {String} commandName Name of command to execute.
	 * @param {*} [commandParam] If set, command will be executed with this parameter.
	 */
	execute( commandName, commandParam ) {
		let command = this.commands.get( commandName );

		if ( !command ) {
			/**
			 * Specified command has not been added to the editor.
			 *
			 * @error editor-command-not-found
			 */
			throw new CKEditorError( 'editor-command-not-found: Specified command has not been added to the editor.' );
		}

		command._execute( commandParam );
	}

	/**
	 * Creates a basic editor instance.
	 *
<<<<<<< HEAD
	 * @param {Object} config See {@link module:core/editor/editor~Editor}'s param.
	 * @returns {Promise} Promise resolved once editor is ready.
	 * @returns {module:core/editor/editor~Editor} return.editor The editor instance.
=======
	 * @param {Object} config See {@link module:core/editor/standardeditor~StandardEditor}'s param.
	 * @returns {Promise} Promise resolved once editor is ready.
	 * @returns {module:core/editor/standardeditor~StandardEditor} return.editor The editor instance.
>>>>>>> 8af06511
	 */
	static create( config ) {
		return new Promise( ( resolve ) => {
			const editor = new this( config );

			resolve(
				editor.initPlugins()
					.then( () => {
						editor.fire( 'dataReady' );
						editor.fire( 'ready' );
					} )
					.then( () => editor )
			);
		} );
	}
}

mix( Editor, EmitterMixin );

/**
 * Fired after {@link core.editor.Editor#initPlugins plugins are initialized}.
 *
 * @event core.editor.Editor#pluginsReady
 */

/**
 * Fired when the editor UI is ready. This event won't be fired if the editor has no UI.
 *
 * @event core.editor.Editor#uiReady
 */

/**
 * Fired when the data loaded to the editor is ready. If a specific editor doesn't load
 * any data initially, this event will be fired right before {@link #ready}.
 *
 * @event core.editor.Editor#dataReady
 */

/**
 * Fired when {@link #pluginsReady plugins}, {@link #uiReady UI} and {@link #dataReady data} and all additional
 * editor components are ready.
 *
 * @event core.editor.Editor#ready
 */

/**
 * Fired when this editor instance is destroyed. The editor at this point is not usable and this event should be used to
 * perform the clean-up in any plugin.
 *
 * @event module:core/editor/editor~Editor#destroy
 */<|MERGE_RESOLUTION|>--- conflicted
+++ resolved
@@ -167,15 +167,9 @@
 	/**
 	 * Creates a basic editor instance.
 	 *
-<<<<<<< HEAD
 	 * @param {Object} config See {@link module:core/editor/editor~Editor}'s param.
 	 * @returns {Promise} Promise resolved once editor is ready.
 	 * @returns {module:core/editor/editor~Editor} return.editor The editor instance.
-=======
-	 * @param {Object} config See {@link module:core/editor/standardeditor~StandardEditor}'s param.
-	 * @returns {Promise} Promise resolved once editor is ready.
-	 * @returns {module:core/editor/standardeditor~StandardEditor} return.editor The editor instance.
->>>>>>> 8af06511
 	 */
 	static create( config ) {
 		return new Promise( ( resolve ) => {
