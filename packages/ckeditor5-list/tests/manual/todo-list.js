/**
 * @license Copyright (c) 2003-2019, CKSource - Frederico Knabben. All rights reserved.
 * For licensing, see LICENSE.md or https://ckeditor.com/legal/ckeditor-oss-license
 */

/* globals console, window, document */

import ClassicEditor from '@ckeditor/ckeditor5-editor-classic/src/classiceditor';
import Enter from '@ckeditor/ckeditor5-enter/src/enter';
import Typing from '@ckeditor/ckeditor5-typing/src/typing';
import Heading from '@ckeditor/ckeditor5-heading/src/heading';
import Bold from '@ckeditor/ckeditor5-basic-styles/src/bold';
import Highlight from '@ckeditor/ckeditor5-highlight/src/highlight';
import Link from '@ckeditor/ckeditor5-link/src/link';
import Table from '@ckeditor/ckeditor5-table/src/table';
import Paragraph from '@ckeditor/ckeditor5-paragraph/src/paragraph';
import Undo from '@ckeditor/ckeditor5-undo/src/undo';
import Clipboard from '@ckeditor/ckeditor5-clipboard/src/clipboard';
import List from '../../src/list';
import FontSize from '@ckeditor/ckeditor5-font/src/fontsize';
import TodoList from '../../src/todolist';

ClassicEditor
	.create( document.querySelector( '#editor' ), {
<<<<<<< HEAD
		plugins: [ Enter, Typing, Heading, Highlight, Table, Bold, Paragraph, Undo, List, TodoList, Clipboard, Link ],
		toolbar: [
			'heading', '|', 'bulletedList', 'numberedList', 'todoList', '|', 'bold', 'link', 'highlight', 'insertTable', '|', 'undo', 'redo'
=======
		plugins: [ Enter, Typing, Heading, Highlight, Table, Bold, Paragraph, Undo, List, TodoList, Clipboard, FontSize ],
		toolbar: [
			'heading',
			'|',
			'bulletedList', 'numberedList', 'todoList',
			'|',
			'bold', 'highlight', 'insertTable', 'fontSize',
			'|',
			'undo', 'redo'
>>>>>>> 050445ca
		],
		table: {
			contentToolbar: [
				'tableColumn',
				'tableRow',
				'mergeTableCells'
			]
		}
	} )
	.then( editor => {
		window.editor = editor;
	} )
	.catch( err => {
		console.error( err.stack );
	} );<|MERGE_RESOLUTION|>--- conflicted
+++ resolved
@@ -22,21 +22,15 @@
 
 ClassicEditor
 	.create( document.querySelector( '#editor' ), {
-<<<<<<< HEAD
-		plugins: [ Enter, Typing, Heading, Highlight, Table, Bold, Paragraph, Undo, List, TodoList, Clipboard, Link ],
-		toolbar: [
-			'heading', '|', 'bulletedList', 'numberedList', 'todoList', '|', 'bold', 'link', 'highlight', 'insertTable', '|', 'undo', 'redo'
-=======
-		plugins: [ Enter, Typing, Heading, Highlight, Table, Bold, Paragraph, Undo, List, TodoList, Clipboard, FontSize ],
+		plugins: [ Enter, Typing, Heading, Highlight, Table, Bold, Paragraph, Undo, List, TodoList, Clipboard, Link, FontSize ],
 		toolbar: [
 			'heading',
 			'|',
 			'bulletedList', 'numberedList', 'todoList',
 			'|',
-			'bold', 'highlight', 'insertTable', 'fontSize',
+			'bold', 'link', 'highlight', 'insertTable', 'fontSize',
 			'|',
 			'undo', 'redo'
->>>>>>> 050445ca
 		],
 		table: {
 			contentToolbar: [
