/*
 * Copyright (c) 2003-2018, CKSource - Frederico Knabben. All rights reserved.
 * For licensing, see LICENSE.md.
 */

@import "../../../mixins/_rounded.css";
@import "../../../mixins/_disabled.css";
@import "../../../mixins/_shadow.css";
@import "../../../mixins/_focus.css";
@import "../../mixins/_button.css";

.ck-editor__editable {
	@mixin ck-rounded-corners;

	&.ck-focused {
		@mixin ck-focus-ring;
		@mixin ck-box-shadow var(--ck-inner-shadow);
	}
}

.ck-editor__editable_inline {
	overflow: auto;
	padding: 0 var(--ck-spacing-standard);
	border: 1px solid transparent;
}

.ck-editor-toolbar {
	& .ck-button,
	& .ck-button:focus {
		border-width: 0;
	}

	/* https://github.com/ckeditor/ckeditor5-theme-lark/issues/120 */
	& > .ck-button,
<<<<<<< HEAD
	& > * > .ck-button,
	& .ck-dropdown__button {
=======
	& .ck-dropdown .ck-dropdown__button {
>>>>>>> 2219c3bd
		&:not(:hover):not(:focus):not(.ck-on),
		&.ck-disabled {
			background: transparent;
		}

		&.ck-on:not(.ck-button_with-text) {
			@mixin ck-button-colors --ck-color-editor-toolbar-button-on;
		}
	}

<<<<<<< HEAD
=======
	& .ck-dropdown .ck-dropdown__button.ck-button_with-text {
		border-width: 1px;

		&:not(:hover):not(:focus):not(.ck-on) {
			background: var(--ck-color-editor-dropdown-background);
		}
	}

>>>>>>> 2219c3bd
	@nest .ck-toolbar-container & {
		background: var(--ck-color-editor-toolbar-background);
	}
}

/* https://github.com/ckeditor/ckeditor5-theme-lark/issues/111 */
.ck-toolbar-container.ck-editor-toolbar-container[class*="arrow_n"] {
	&::after {
		border-bottom-color: var(--ck-color-base-foreground);
	}
}

.ck-toolbar-container.ck-editor-toolbar-container[class*="arrow_s"] {
	&::after {
		border-top-color: var(--ck-color-base-foreground);
	}
}<|MERGE_RESOLUTION|>--- conflicted
+++ resolved
@@ -32,12 +32,7 @@
 
 	/* https://github.com/ckeditor/ckeditor5-theme-lark/issues/120 */
 	& > .ck-button,
-<<<<<<< HEAD
-	& > * > .ck-button,
-	& .ck-dropdown__button {
-=======
-	& .ck-dropdown .ck-dropdown__button {
->>>>>>> 2219c3bd
+	& > * > .ck-button {
 		&:not(:hover):not(:focus):not(.ck-on),
 		&.ck-disabled {
 			background: transparent;
@@ -48,17 +43,6 @@
 		}
 	}
 
-<<<<<<< HEAD
-=======
-	& .ck-dropdown .ck-dropdown__button.ck-button_with-text {
-		border-width: 1px;
-
-		&:not(:hover):not(:focus):not(.ck-on) {
-			background: var(--ck-color-editor-dropdown-background);
-		}
-	}
-
->>>>>>> 2219c3bd
 	@nest .ck-toolbar-container & {
 		background: var(--ck-color-editor-toolbar-background);
 	}
