--- conflicted
+++ resolved
@@ -9,16 +9,11 @@
 
 import Command from '@ckeditor/ckeditor5-core/src/command';
 
-<<<<<<< HEAD
-import { updateNumericAttribute } from './utils';
-import { getSelectionAffectedTableCells } from '../utils';
-=======
 import {
 	updateNumericAttribute,
 	isHeadingColumnCell
 } from './utils';
-import { getTableCellsContainingSelection } from '../utils';
->>>>>>> 69d48fdf
+import { getSelectionAffectedTableCells } from '../utils';
 
 /**
  * The header column command.
@@ -41,15 +36,9 @@
 	 */
 	refresh() {
 		const model = this.editor.model;
-<<<<<<< HEAD
 		const selectedCells = getSelectionAffectedTableCells( model.document.selection );
+		const tableUtils = this.editor.plugins.get( 'TableUtils' );
 		const isInTable = selectedCells.length > 0;
-=======
-		const doc = model.document;
-		const tableCell = getTableCellsContainingSelection( doc.selection )[ 0 ];
-		const tableUtils = this.editor.plugins.get( 'TableUtils' );
-		const isInTable = !!tableCell;
->>>>>>> 69d48fdf
 
 		this.isEnabled = isInTable;
 
@@ -61,11 +50,7 @@
 		 * @readonly
 		 * @member {Boolean} #value
 		 */
-<<<<<<< HEAD
-		this.value = isInTable && selectedCells.every( cell => this._isInHeading( cell, cell.parent.parent ) );
-=======
-		this.value = isInTable && isHeadingColumnCell( tableUtils, tableCell );
->>>>>>> 69d48fdf
+		this.value = isInTable && selectedCells.every( cell => isHeadingColumnCell( tableUtils, cell ) );
 	}
 
 	/**
