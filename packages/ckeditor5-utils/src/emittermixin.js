/**
 * @license Copyright (c) 2003-2016, CKSource - Frederico Knabben. All rights reserved.
 * For licensing, see LICENSE.md.
 */

/**
 * @module utils/emittermixin
 */

import EventInfo from './eventinfo.js';
import uid from './uid.js';
import priorities from './priorities.js';

/**
 * Mixin that injects the events API into its host.
 *
 * @mixin EmitterMixin
 * @implements module:utils/emittermixin~Emitter
 */
const EmitterMixin = {
	/**
	 * Registers a callback function to be executed when an event is fired. Events can be grouped in namespaces using `:`.
	 * When namespaced event is fired, it additionaly fires all callbacks for that namespace.
	 *
	 *		myEmitter.on( 'myGroup', genericCallback );
	 *		myEmitter.on( 'myGroup:myEvent', specificCallback );
	 *		myEmitter.fire( 'myGroup' ); // genericCallback is fired.
	 *		myEmitter.fire( 'myGroup:myEvent' ); // both genericCallback and specificCallback are fired.
	 *		myEmitter.fire( 'myGroup:foo' ); // genericCallback is fired even though there are no callbacks for "foo".
	 *
	 * @method #on
	 * @param {String} event The name of the event.
	 * @param {Function} callback The function to be called on event.
	 * @param {Object} [options={}] Additional options.
	 * @param {module:utils/priorities~PriorityString|Number} [options.priority='normal'] The priority of this event callback. The higher
	 * the priority value the sooner the callback will be fired. Events having the same priority are called in the
	 * order they were added.
	 * @param {Object} [options.context] The object that represents `this` in the callback. Defaults to the object firing the event.
	 */
	on( event, callback, options = {} ) {
		createEventNamespace( this, event );
		const lists = getCallbacksListsForNamespace( this, event );
		const priority = priorities.get( options.priority );

		callback = {
			callback: callback,
			context: options.context || this,
			priority: priority
		};

		// Add the callback to all callbacks list.
		for ( let callbacks of lists ) {
			// Add the callback to the list in the right priority position.
			let added = false;

			for ( let i = 0; i < callbacks.length; i++ ) {
				if ( callbacks[ i ].priority < priority ) {
					callbacks.splice( i, 0, callback );
					added = true;

					break;
				}
			}

			// Add at the end, if right place was not found.
			if ( !added ) {
				callbacks.push( callback );
			}
		}
	},

	/**
	 * Registers a callback function to be executed on the next time the event is fired only. This is similar to
	 * calling {@link #on} followed by {@link #off} in the callback.
	 *
	 * @method #once
	 * @param {String} event The name of the event.
	 * @param {Function} callback The function to be called on event.
	 * @param {Object} [options={}] Additional options.
	 * @param {module:utils/priorities~PriorityString|Number} [options.priority='normal'] The priority of this event callback. The higher
	 * the priority value the sooner the callback will be fired. Events having the same priority are called in the
	 * order they were added.
	 * @param {Object} [options.context] The object that represents `this` in the callback. Defaults to the object firing the event.
	 */
	once( event, callback, options ) {
		const onceCallback = function( event ) {
			// Go off() at the first call.
			event.off();

			// Go with the original callback.
			callback.apply( this, arguments );
		};

		// Make a similar on() call, simply replacing the callback.
		this.on( event, onceCallback, options );
	},

	/**
	 * Stops executing the callback on the given event.
	 *
	 * @method #off
	 * @param {String} event The name of the event.
	 * @param {Function} callback The function to stop being called.
	 * @param {Object} [context] The context object to be removed, pared with the given callback. To handle cases where
	 * the same callback is used several times with different contexts.
	 */
	off( event, callback, context ) {
		const lists = getCallbacksListsForNamespace( this, event );

		for ( let callbacks of lists ) {
			for ( let i = 0; i < callbacks.length; i++ ) {
				if ( callbacks[ i ].callback == callback ) {
					if ( !context || context == callbacks[ i ].context ) {
						// Remove the callback from the list (fixing the next index).
						callbacks.splice( i, 1 );
						i--;
					}
				}
			}
		}
	},

	/**
	 * Registers a callback function to be executed when an event is fired in a specific (emitter) object.
	 *
	 * @method #listenTo
	 * @param {module:utils/emittermixin~Emitter} emitter The object that fires the event.
	 * @param {String} event The name of the event.
	 * @param {Function} callback The function to be called on event.
	 * @param {Object} [options={}] Additional options.
	 * @param {module:utils/priorities~PriorityString|Number} [options.priority='normal'] The priority of this event callback. The higher
	 * the priority value the sooner the callback will be fired. Events having the same priority are called in the
	 * order they were added.
	 * @param {Object} [options.context] The object that represents `this` in the callback. Defaults to the object firing the event.
	 */
	listenTo( emitter, event, callback, options ) {
		let emitters, emitterId, emitterInfo, eventCallbacks;

		// _listeningTo contains a list of emitters that this object is listening to.
		// This list has the following format:
		//
		// _listeningTo: {
		//     emitterId: {
		//         emitter: emitter,
		//         callbacks: {
		//             event1: [ callback1, callback2, ... ]
		//             ....
		//         }
		//     },
		//     ...
		// }

		if ( !( emitters = this._listeningTo ) ) {
			emitters = this._listeningTo = {};
		}

		if ( !( emitterId = emitter._emitterId ) ) {
			emitterId = emitter._emitterId = uid();
		}

		if ( !( emitterInfo = emitters[ emitterId ] ) ) {
			emitterInfo = emitters[ emitterId ] = {
				emitter: emitter,
				callbacks: {}
			};
		}

		if ( !( eventCallbacks = emitterInfo.callbacks[ event ] ) ) {
			eventCallbacks = emitterInfo.callbacks[ event ] = [];
		}

		eventCallbacks.push( callback );

		// Finally register the callback to the event.
		emitter.on( event, callback, options );
	},

	/**
	 * Stops listening for events. It can be used at different levels:
	 *
	 * * To stop listening to a specific callback.
	 * * To stop listening to a specific event.
	 * * To stop listening to all events fired by a specific object.
	 * * To stop listening to all events fired by all object.
	 *
	 * @method #stopListening
	 * @param {module:utils/emittermixin~Emitter} [emitter] The object to stop listening to. If omitted, stops it for all objects.
	 * @param {String} [event] (Requires the `emitter`) The name of the event to stop listening to. If omitted, stops it
	 * for all events from `emitter`.
	 * @param {Function} [callback] (Requires the `event`) The function to be removed from the call list for the given
	 * `event`.
	 */
	stopListening( emitter, event, callback ) {
		let emitters = this._listeningTo;
		let emitterId = emitter && emitter._emitterId;
		let emitterInfo = emitters && emitterId && emitters[ emitterId ];
		let eventCallbacks = emitterInfo && event && emitterInfo.callbacks[ event ];

		// Stop if nothing has been listened.
		if ( !emitters || ( emitter && !emitterInfo ) || ( event && !eventCallbacks ) ) {
			return;
		}

		// All params provided. off() that single callback.
		if ( callback ) {
			emitter.off( event, callback );
		}
		// Only `emitter` and `event` provided. off() all callbacks for that event.
		else if ( eventCallbacks ) {
			while ( ( callback = eventCallbacks.pop() ) ) {
				emitter.off( event, callback );
			}
			delete emitterInfo.callbacks[ event ];
		}
		// Only `emitter` provided. off() all events for that emitter.
		else if ( emitterInfo ) {
			for ( event in emitterInfo.callbacks ) {
				this.stopListening( emitter, event );
			}
			delete emitters[ emitterId ];
		}
		// No params provided. off() all emitters.
		else {
			for ( emitterId in emitters ) {
				this.stopListening( emitters[ emitterId ].emitter );
			}
			delete this._listeningTo;
		}
	},

	/**
	 * Fires an event, executing all callbacks registered for it.
	 *
	 * The first parameter passed to callbacks is an {@link module:utils/eventinfo~EventInfo} object,
	 * followed by the optional `args` provided in the `fire()` method call.
	 *
	 * @method #fire
	 * @param {String|module:utils/eventinfo~EventInfo} eventOrInfo The name of the event or `EventInfo` object if event is delegated.
	 * @param {...*} [args] Additional arguments to be passed to the callbacks.
	 */
	fire( eventOrInfo, ...args ) {
		const eventInfo = eventOrInfo instanceof EventInfo ? eventOrInfo : new EventInfo( this, eventOrInfo );
		const event = eventInfo.name;
		let callbacks = getCallbacksForEvent( this, event );

		// Record that the event passed this emitter on its path.
		eventInfo.path.push( this );

		// Handle event listener callbacks first.
		if ( callbacks ) {
			// Arguments passed to each callback.
			const callbackArgs = [ eventInfo, ...args ];

			// Copying callbacks array is the easiest and most secure way of preventing infinite loops, when event callbacks
			// are added while processing other callbacks. Previous solution involved adding counters (unique ids) but
			// failed if callbacks were added to the queue before currently processed callback.
			// If this proves to be too inefficient, another method is to change `.on()` so callbacks are stored if same
			// event is currently processed. Then, `.fire()` at the end, would have to add all stored events.
			callbacks = Array.from( callbacks );

			for ( let i = 0; i < callbacks.length; i++ ) {
				callbacks[ i ].callback.apply( callbacks[ i ].context, callbackArgs );

				// Remove the callback from future requests if off() has been called.
				if ( eventInfo.off.called ) {
					// Remove the called mark for the next calls.
					delete eventInfo.off.called;

					this.off( event, callbacks[ i ].callback, callbacks[ i ].context );
				}

				// Do not execute next callbacks if stop() was called.
				if ( eventInfo.stop.called ) {
					break;
				}
			}
		}

		// Delegate event to other emitters if needed.
		if ( this._delegations ) {
			const destinations = this._delegations.get( event );
			const passAllDestinations = this._delegations.get( '*' );

			if ( destinations ) {
				fireDelegatedEvents( destinations, eventInfo, args );
			}

			if ( passAllDestinations ) {
				fireDelegatedEvents( passAllDestinations, eventInfo, args );
			}
		}
	},

	/**
	 * Delegates selected events to another {@link module:utils/emittermixin~Emitter}. For instance:
	 *
	 *		emitterA.delegate( 'eventX' ).to( emitterB );
	 *		emitterA.delegate( 'eventX', 'eventY' ).to( emitterC );
	 *
	 * then `eventX` is delegated (fired by) `emitterB` and `emitterC` along with `data`:
	 *
	 *		emitterA.fire( 'eventX', data );
	 *
	 * and `eventY` is delegated (fired by) `emitterC` along with `data`:
	 *
	 *		emitterA.fire( 'eventY', data );
	 *
	 * @method #delegate
	 * @param {...String} events Event names that will be delegated to another emitter.
	 * @returns {module:utils/emittermixin~EmitterMixin.delegate#to}
	 */
	delegate( ...events ) {
		return {
			/**
			 * Selects destination for {@link module:utils/emittermixin~EmitterMixin#delegate} events.
			 *
<<<<<<< HEAD
			 * @method module:utils/emittermixin~EmitterMixin.delegate#to
			 * @param {module:utils/emittermixin~Emitter} emitter An `EmitterMixin` instance which is the destination for delegated events.
=======
			 * @method utils.EmitterMixin.delegate#to
			 * @param {utils.Emitter} emitter An `EmitterMixin` instance which is the destination for delegated events.
			 * @param {String|Function} nameOrFunction A custom event name or function which converts the original name string.
>>>>>>> 02cb00aa
			 */
			to: ( emitter, nameOrFunction ) => {
				if ( !this._delegations ) {
					this._delegations = new Map();
				}

				for ( let eventName of events ) {
					let destinations = this._delegations.get( eventName );

					if ( !destinations ) {
						this._delegations.set( eventName, new Map( [ [ emitter, nameOrFunction ] ] ) );
					} else {
						destinations.set( emitter, nameOrFunction );
					}
				}
			}
		};
	},

	/**
	 * Stops delegating events. It can be used at different levels:
	 *
	 * * To stop delegating all events.
	 * * To stop delegating a specific event to all emitters.
	 * * To stop delegating a specific event to a specific emitter.
	 *
	 * @method #stopDelegating
	 * @param {String} [event] The name of the event to stop delegating. If omitted, stops it all delegations.
	 * @param {module:utils/emittermixin~Emitter} [emitter] (requires `event`) The object to stop delegating a particular event to.
	 * If omitted, stops delegation of `event` to all emitters.
	 */
	stopDelegating( event, emitter ) {
		if ( !this._delegations ) {
			return;
		}

		if ( !event ) {
			this._delegations.clear();
		} else if ( !emitter ) {
			this._delegations.delete( event );
		} else {
			const destinations = this._delegations.get( event );

			if ( destinations ) {
				destinations.delete( emitter );
			}
		}
	}
};

export default EmitterMixin;

// Gets the internal `_events` property of the given object.
// `_events` property store all lists with callbacks for registered event names.
// If there were no events registered on the object, empty `_events` object is created.
function getEvents( source ) {
	if ( !source._events ) {
		Object.defineProperty( source, '_events', {
			value: {}
		} );
	}

	return source._events;
}

// Creates event node for generic-specific events relation architecture.
function makeEventNode() {
	return {
		callbacks: [],
		childEvents: []
	};
}

// Creates an architecture for generic-specific events relation.
// If needed, creates all events for given eventName, i.e. if the first registered event
// is foo:bar:abc, it will create foo:bar:abc, foo:bar and foo event and tie them together.
// It also copies callbacks from more generic events to more specific events when
// specific events are created.
function createEventNamespace( source, eventName ) {
	const events = getEvents( source );

	// First, check if the event we want to add to the structure already exists.
	if ( events[ eventName ] ) {
		// If it exists, we don't have to do anything.
		return;
	}

	// In other case, we have to create the structure for the event.
	// Note, that we might need to create intermediate events too.
	// I.e. if foo:bar:abc is being registered and we only have foo in the structure,
	// we need to also register foo:bar.

	// Currently processed event name.
	let name = eventName;
	// Name of the event that is a child event for currently processed event.
	let childEventName = null;

	// Array containing all newly created specific events.
	const newEventNodes = [];

	// While loop can't check for ':' index because we have to handle generic events too.
	// In each loop, we truncate event name, going from the most specific name to the generic one.
	// I.e. foo:bar:abc -> foo:bar -> foo.
	while ( name !== '' ) {
		if ( events[ name ] ) {
			// If the currently processed event name is already registered, we can be sure
			// that it already has all the structure created, so we can break the loop here
			// as no more events need to be registered.
			break;
		}

		// If this event is not yet registered, create a new object for it.
		events[ name ] = makeEventNode();
		// Add it to the array with newly created events.
		newEventNodes.push( events[ name ] );

		// Add previously processed event name as a child of this event.
		if ( childEventName ) {
			events[ name ].childEvents.push( childEventName );
		}

		childEventName = name;
		// If `.lastIndexOf()` returns -1, `.substr()` will return '' which will break the loop.
		name = name.substr( 0, name.lastIndexOf( ':' ) );
	}

	if ( name !== '' ) {
		// If name is not empty, we found an already registered event that was a parent of the
		// event we wanted to register.

		// Copy that event's callbacks to newly registered events.
		for ( let node of newEventNodes ) {
			node.callbacks = events[ name ].callbacks.slice();
		}

		// Add last newly created event to the already registered event.
		events[ name ].childEvents.push( childEventName );
	}
}

// Gets an array containing callbacks list for a given event and it's more specific events.
// I.e. if given event is foo:bar and there is also foo:bar:abc event registered, this will
// return callback list of foo:bar and foo:bar:abc (but not foo).
// Returns empty array if given event has not been yet registered.
function getCallbacksListsForNamespace( source, eventName ) {
	const eventNode = getEvents( source )[ eventName ];

	if ( !eventNode ) {
		return [];
	}

	let callbacksLists = [ eventNode.callbacks ];

	for ( let i = 0; i < eventNode.childEvents.length; i++ ) {
		let childCallbacksLists = getCallbacksListsForNamespace( source, eventNode.childEvents[ i ] );

		callbacksLists = callbacksLists.concat( childCallbacksLists );
	}

	return callbacksLists;
}

// Get the list of callbacks for a given event, but only if there any callbacks have been registered.
// If there are no callbacks registered for given event, it checks if this is a specific event and looks
// for callbacks for it's more generic version.
function getCallbacksForEvent( source, eventName ) {
	let event;

	if ( !source._events || !( event = source._events[ eventName ] ) || !event.callbacks.length ) {
		// There are no callbacks registered for specified eventName.
		// But this could be a specific-type event that is in a namespace.
		if ( eventName.indexOf( ':' ) > -1 ) {
			// If the eventName is specific, try to find callback lists for more generic event.
			return getCallbacksForEvent( source, eventName.substr( 0, eventName.lastIndexOf( ':' ) ) );
		} else {
			// If this is a top-level generic event, return null;
			return null;
		}
	}

	return event.callbacks;
}

// Fires delegated events for given map of destinations.
//
// @private
// * @param {Map.<utils.Emitter>} destinations A map containing `[ {@link utils.Emitter}, "event name" ]` pair destinations.
// * @param {utils.EventInfo} eventInfo The original event info object.
// * @param {Array.<*>} fireArgs Arguments the original event was fired with.
function fireDelegatedEvents( destinations, eventInfo, fireArgs ) {
	for ( let [ emitter, name ] of destinations ) {
		if ( !name ) {
			name = eventInfo.name;
		} else if ( typeof name == 'function' ) {
			name = name( eventInfo.name );
		}

		const delegatedInfo = new EventInfo( eventInfo.source, name );

		delegatedInfo.path = [ ...eventInfo.path ];

		emitter.fire( delegatedInfo, ...fireArgs );
	}
}

/**
 * Interface representing classes which mix in {@link module:utils/emittermixin~EmitterMixin}.
 *
 * @interface Emitter
 */<|MERGE_RESOLUTION|>--- conflicted
+++ resolved
@@ -307,22 +307,10 @@
 	 *
 	 * @method #delegate
 	 * @param {...String} events Event names that will be delegated to another emitter.
-	 * @returns {module:utils/emittermixin~EmitterMixin.delegate#to}
+	 * @returns {module:utils/emittermixin~EmitterMixinDelegateChain}
 	 */
 	delegate( ...events ) {
 		return {
-			/**
-			 * Selects destination for {@link module:utils/emittermixin~EmitterMixin#delegate} events.
-			 *
-<<<<<<< HEAD
-			 * @method module:utils/emittermixin~EmitterMixin.delegate#to
-			 * @param {module:utils/emittermixin~Emitter} emitter An `EmitterMixin` instance which is the destination for delegated events.
-=======
-			 * @method utils.EmitterMixin.delegate#to
-			 * @param {utils.Emitter} emitter An `EmitterMixin` instance which is the destination for delegated events.
-			 * @param {String|Function} nameOrFunction A custom event name or function which converts the original name string.
->>>>>>> 02cb00aa
-			 */
 			to: ( emitter, nameOrFunction ) => {
 				if ( !this._delegations ) {
 					this._delegations = new Map();
@@ -531,4 +519,18 @@
  * Interface representing classes which mix in {@link module:utils/emittermixin~EmitterMixin}.
  *
  * @interface Emitter
+ */
+
+/**
+ * The return value of {@link ~EmitterMixin#delegate}.
+ *
+ * @interface module:utils/emittermixin~EmitterMixinDelegateChain
+ */
+
+/**
+ * Selects destination for {@link module:utils/emittermixin~EmitterMixin#delegate} events.
+ *
+ * @method #to
+ * @param {module:utils/emittermixin~Emitter} emitter An `EmitterMixin` instance which is the destination for delegated events.
+ * @param {String|Function} nameOrFunction A custom event name or function which converts the original name string.
  */